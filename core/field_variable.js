--- conflicted
+++ resolved
@@ -44,11 +44,7 @@
  * @extends {Blockly.FieldDropdown}
  * @constructor
  */
-<<<<<<< HEAD
-Blockly.FieldVariable = function(varname, opt_changeHandler, opt_type) {
-=======
-Blockly.FieldVariable = function(varname, opt_validator) {
->>>>>>> d310b96f
+Blockly.FieldVariable = function(varname, opt_validator, opt_type) {
   Blockly.FieldVariable.superClass_.constructor.call(this,
       Blockly.FieldVariable.dropdownCreate, opt_validator);
   this.setValue(varname || '');
