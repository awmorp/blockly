--- conflicted
+++ resolved
@@ -92,28 +92,10 @@
 Blockly.Events.fireNow_ = function() {
   var queue = Blockly.Events.filter_(Blockly.Events.FIRE_QUEUE_);
   Blockly.Events.FIRE_QUEUE_.length = 0;
-<<<<<<< HEAD
-  Blockly.Events.fireTask_ = null;
-  for (var i = 0, detail; detail = queue[i]; i++) {
-//    console.log(detail);
-    var workspace = Blockly.Workspace.getById(detail.workspaceId);
-    if (workspace && workspace.rendered) {
-      // Create a custom event in a browser-compatible way.
-      if (typeof CustomEvent == 'function') {
-        // W3
-        var evt = new CustomEvent('blocklyWorkspaceChange', {'detail': detail});
-      } else {
-        // MSIE
-        var evt = document.createEvent('CustomEvent');
-        evt.initCustomEvent(eventName, false, false, detail);
-      }
-      workspace.getCanvas().dispatchEvent(evt);
-=======
   for (var i = 0, event; event = queue[i]; i++) {
     var workspace = Blockly.Workspace.getById(event.workspaceId);
     if (workspace) {
       workspace.fireChangeListener(event);
->>>>>>> 3e0709c8
     }
   }
 };
