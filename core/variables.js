/**
 * @license
 * Visual Blocks Editor
 *
 * Copyright 2012 Google Inc.
 * https://developers.google.com/blockly/
 *
 * Licensed under the Apache License, Version 2.0 (the "License");
 * you may not use this file except in compliance with the License.
 * You may obtain a copy of the License at
 *
 *   http://www.apache.org/licenses/LICENSE-2.0
 *
 * Unless required by applicable law or agreed to in writing, software
 * distributed under the License is distributed on an "AS IS" BASIS,
 * WITHOUT WARRANTIES OR CONDITIONS OF ANY KIND, either express or implied.
 * See the License for the specific language governing permissions and
 * limitations under the License.
 */

/**
 * @fileoverview Utility functions for handling variables.
 * @author fraser@google.com (Neil Fraser)
 */
'use strict';

goog.provide('Blockly.Variables');

// TODO(scr): Fix circular dependencies
// goog.require('Blockly.Block');
goog.require('Blockly.Workspace');
goog.require('goog.string');


/**
 * Category to separate variable names from procedures and generated functions.
 */
Blockly.Variables.NAME_TYPE = 'VARIABLE';

/**
 * Find all user-created variables, optionally of specified type.
 * @param {!Blockly.Block|!Blockly.Workspace} root Root block or workspace.
 * @param {string=} type Type of variables to return. If non-null, returns
 *    all variables of given type. If null, returns all variables of any type.
 * @return {!Array.<string>} Array of variable names.
 */
Blockly.Variables.allVariables = function(root, type) {
  var blocks;
  var workspace;
  if (root.getDescendants) {
    // Root is Block.
    blocks = root.getDescendants();
    workspace = root.workspace;
  } else if (root.getAllBlocks) {
    // Root is Workspace.
    blocks = root.getAllBlocks();
    workspace = root;
  } else {
    throw 'Not Block or Workspace: ' + root;
  }
  var variableHash = Object.create(null);
  // Iterate through every block and add each variable to the hash.
  for (var x = 0; x < blocks.length; x++) {
<<<<<<< HEAD
    if (blocks[x].getVars) {
      var blockVariables = blocks[x].getVars();
      for (var y = 0; y < blockVariables.length; y++) {
        if( blockVariables[y] instanceof String ) {
          /* Variable is untyped */
          if( !type ) {
            var varName = blockVariables[y];
            // Variable name may be null if the block is only half-built.
            if (varName ) {
              variableHash[varName.toLowerCase()] = varName;
            }            
          }
        } else if( blockVariables[y] instanceof Array ) {
          /* Variable is typed - blockVariables[y] is an array [name, type] */
          var varName = blockVariables[y][0];
          var varType = blockVariables[y][1];
          // Variable name may be null if the block is only half-built.
          if (varName && (!type || (type == varType))) {
            variableHash[varName.toLowerCase()] = varName;
          }
        }
      }
    }
  }
  // Add predefined global variables
  if( workspace.globalVariables ) {
    for (var y = 0; y < workspace.globalVariables.length; y++) {
      if( workspace.globalVariables[y] instanceof String ) {
        /* Variable is untyped */
        if( !type ) {
          var varName = workspace.globalVariables[y];
          if (varName ) {
            variableHash[varName.toLowerCase()] = varName;
          }            
        }
      } else if( workspace.globalVariables[y] instanceof Array ) {
        /* Variable is typed - workspace.globalVariables[y] is an array [name, type] */
        var varName = workspace.globalVariables[y][0];
        var varType = workspace.globalVariables[y][1];
        // Variable name may be null if the block is only half-built.
        if (varName && (!type || (type == varType))) {
          variableHash[varName.toLowerCase()] = varName;
        }
=======
    var blockVariables = blocks[x].getVars();
    for (var y = 0; y < blockVariables.length; y++) {
      var varName = blockVariables[y];
      // Variable name may be null if the block is only half-built.
      if (varName) {
        variableHash[varName.toLowerCase()] = varName;
>>>>>>> 9471ea63
      }
    }
  }
  // Flatten the hash into a list.
  var variableList = [];
  for (var name in variableHash) {
    variableList.push(variableHash[name]);
  }
  return variableList;
};


/**
 * Find all instances of the specified variable and rename them.
 * @param {string} oldName Variable to rename.
 * @param {string} newName New variable name.
 * @param {!Blockly.Workspace} workspace Workspace rename variables in.
 */
Blockly.Variables.renameVariable = function(oldName, newName, workspace) {
  Blockly.Events.setGroup(true);
  var blocks = workspace.getAllBlocks();
  // Iterate through every block.
  for (var i = 0; i < blocks.length; i++) {
    blocks[i].renameVar(oldName, newName);
  }
  Blockly.Events.setGroup(false);
};

/**
 * Construct the blocks required by the flyout for the variable category.
 * @param {!Blockly.Workspace} workspace The workspace contianing variables.
 * @return {!Array.<!Element>} Array of XML block elements.
 */
Blockly.Variables.flyoutCategory = function(workspace) {
  var variableList = Blockly.Variables.allVariables(workspace);
  variableList.sort(goog.string.caseInsensitiveCompare);
  // In addition to the user's variables, we also want to display the default
  // variable name at the top.  We also don't want this duplicated if the
  // user has created a variable of the same name.
  goog.array.remove(variableList, Blockly.Msg.VARIABLES_DEFAULT_NAME);
  variableList.unshift(Blockly.Msg.VARIABLES_DEFAULT_NAME);

  var xmlList = [];
  for (var i = 0; i < variableList.length; i++) {
    if (Blockly.Blocks['variables_set']) {
      // <block type="variables_set" gap="8">
      //   <field name="VAR">item</field>
      // </block>
      var block = goog.dom.createDom('block');
      block.setAttribute('type', 'variables_set');
      if (Blockly.Blocks['variables_get']) {
        block.setAttribute('gap', 8);
      }
      var field = goog.dom.createDom('field', null, variableList[i]);
      field.setAttribute('name', 'VAR');
      block.appendChild(field);
      xmlList.push(block);
    }
    if (Blockly.Blocks['variables_get']) {
      // <block type="variables_get" gap="24">
      //   <field name="VAR">item</field>
      // </block>
      var block = goog.dom.createDom('block');
      block.setAttribute('type', 'variables_get');
      if (Blockly.Blocks['variables_set']) {
        block.setAttribute('gap', 24);
      }
      var field = goog.dom.createDom('field', null, variableList[i]);
      field.setAttribute('name', 'VAR');
      block.appendChild(field);
      xmlList.push(block);
    }
  }
  return xmlList;
};

/**
* Return a new variable name that is not yet being used. This will try to
* generate single letter variable names in the range 'i' to 'z' to start with.
* If no unique name is located it will try 'i' to 'z', 'a' to 'h',
* then 'i2' to 'z2' etc.  Skip 'l'.
 * @param {!Blockly.Workspace} workspace The workspace to be unique in.
* @return {string} New variable name.
*/
Blockly.Variables.generateUniqueName = function(workspace) {
  var variableList = Blockly.Variables.allVariables(workspace);
  var newName = '';
  if (variableList.length) {
    var nameSuffix = 1;
    var letters = 'ijkmnopqrstuvwxyzabcdefgh';  // No 'l'.
    var letterIndex = 0;
    var potName = letters.charAt(letterIndex);
    while (!newName) {
      var inUse = false;
      for (var i = 0; i < variableList.length; i++) {
        if (variableList[i].toLowerCase() == potName) {
          // This potential name is already used.
          inUse = true;
          break;
        }
      }
      if (inUse) {
        // Try the next potential name.
        letterIndex++;
        if (letterIndex == letters.length) {
          // Reached the end of the character sequence so back to 'i'.
          // a new suffix.
          letterIndex = 0;
          nameSuffix++;
        }
        potName = letters.charAt(letterIndex);
        if (nameSuffix > 1) {
          potName += nameSuffix;
        }
      } else {
        // We can use the current potential name.
        newName = potName;
      }
    }
  } else {
    newName = 'i';
  }
  return newName;
};<|MERGE_RESOLUTION|>--- conflicted
+++ resolved
@@ -61,27 +61,24 @@
   var variableHash = Object.create(null);
   // Iterate through every block and add each variable to the hash.
   for (var x = 0; x < blocks.length; x++) {
-<<<<<<< HEAD
-    if (blocks[x].getVars) {
-      var blockVariables = blocks[x].getVars();
-      for (var y = 0; y < blockVariables.length; y++) {
-        if( blockVariables[y] instanceof String ) {
-          /* Variable is untyped */
-          if( !type ) {
-            var varName = blockVariables[y];
-            // Variable name may be null if the block is only half-built.
-            if (varName ) {
-              variableHash[varName.toLowerCase()] = varName;
-            }            
-          }
-        } else if( blockVariables[y] instanceof Array ) {
-          /* Variable is typed - blockVariables[y] is an array [name, type] */
-          var varName = blockVariables[y][0];
-          var varType = blockVariables[y][1];
+    var blockVariables = blocks[x].getVars();
+    for (var y = 0; y < blockVariables.length; y++) {
+      if( blockVariables[y] instanceof String ) {
+        /* Variable is untyped */
+        if( !type ) {
+          var varName = blockVariables[y];
           // Variable name may be null if the block is only half-built.
-          if (varName && (!type || (type == varType))) {
+          if (varName ) {
             variableHash[varName.toLowerCase()] = varName;
-          }
+          }            
+        }
+      } else if( blockVariables[y] instanceof Array ) {
+        /* Variable is typed - blockVariables[y] is an array [name, type] */
+        var varName = blockVariables[y][0];
+        var varType = blockVariables[y][1];
+        // Variable name may be null if the block is only half-built.
+        if (varName && (!type || (type == varType))) {
+          variableHash[varName.toLowerCase()] = varName;
         }
       }
     }
@@ -105,14 +102,6 @@
         if (varName && (!type || (type == varType))) {
           variableHash[varName.toLowerCase()] = varName;
         }
-=======
-    var blockVariables = blocks[x].getVars();
-    for (var y = 0; y < blockVariables.length; y++) {
-      var varName = blockVariables[y];
-      // Variable name may be null if the block is only half-built.
-      if (varName) {
-        variableHash[varName.toLowerCase()] = varName;
->>>>>>> 9471ea63
       }
     }
   }
